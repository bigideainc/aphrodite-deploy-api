<<<<<<< HEAD
=======
from pydantic import BaseModel, Field
from typing import Optional, Dict, Any, List
>>>>>>> 15d4ed73
from datetime import datetime
from typing import Any, Dict, List, Optional

from pydantic import BaseModel, Field

from app.models.ssh import SSHConfig


class DeploymentRequest(BaseModel):
    model_id: str
    user_id: str
    api_name: str
    ssh_config: SSHConfig
    host_port: Optional[int] = None  # Changed from 2242 to None to enable auto-generated ports
    auto_restart: Optional[bool] = True
    huggingface_token: Optional[str] = None

class EndpointInfo(BaseModel):
    url: str
    status: Optional[str] = "unknown"

class ContainerDetails(BaseModel):
    id: str
    model: str
    hostPort: int
    containerPort: int = 2242
    image: Optional[str] = None
    container_name: Optional[str] = None
<<<<<<< HEAD
    deployment_id: Optional[str] = None  # Added to link container to deployment
=======
>>>>>>> 15d4ed73

class DeploymentStatus(BaseModel):
    deployment_id: str
    status: str
    progress: int
    estimated_time: Optional[str] = None
    started_at: Optional[datetime] = None
    updated_at: Optional[datetime] = None
    completed_at: Optional[datetime] = None
    error: Optional[str] = None
<<<<<<< HEAD
    host_port: Optional[int] = None  # Added to track the port used
=======
>>>>>>> 15d4ed73
    
class DeploymentResponse(BaseModel):
    deployment_id: str
    status: str = "queued"
    container_id: Optional[str] = None
    machine_id: Optional[str] = None
    tunnel_url: Optional[str] = None
    endpoints: Optional[Dict[str, str]] = None
    created_at: str = Field(default_factory=lambda: datetime.now().isoformat())
    monitor_url: Optional[str] = None
<<<<<<< HEAD
    host_port: Optional[int] = None  # Added to return the port used
=======
>>>>>>> 15d4ed73

class DeploymentListResponse(BaseModel):
    deployments: List[DeploymentResponse]
    total: int
    page: int = 1
    limit: int = 10
    next_page: Optional[str] = None
    
class DeploymentMetrics(BaseModel):
    cpu_usage: Optional[float] = None
    memory_usage: Optional[str] = None
    memory_percent: Optional[float] = None
    uptime: Optional[str] = None
    requests_served: Optional[int] = None
    average_response_time: Optional[float] = None
    last_accessed: Optional[datetime] = None
    
class DeploymentDetail(BaseModel):
    deployment_id: str
    user_id: str
    model_id: str
    api_name: str
    status: str
    container_details: Optional[ContainerDetails] = None
    machine_id: Optional[str] = None
    endpoints: Optional[Dict[str, str]] = None
    tunnel_url: Optional[str] = None
    created_at: datetime
    updated_at: Optional[datetime] = None
    deployment_duration: Optional[float] = None
    metrics: Optional[DeploymentMetrics] = None
<<<<<<< HEAD
    error: Optional[str] = None
    host_port: Optional[int] = None  # Added to display the port used    error: Optional[str] = None
    host_port: Optional[int] = None  # Added to display the port used
=======
    error: Optional[str] = None
>>>>>>> 15d4ed73
<|MERGE_RESOLUTION|>--- conflicted
+++ resolved
@@ -1,8 +1,4 @@
-<<<<<<< HEAD
-=======
-from pydantic import BaseModel, Field
-from typing import Optional, Dict, Any, List
->>>>>>> 15d4ed73
+
 from datetime import datetime
 from typing import Any, Dict, List, Optional
 
@@ -31,10 +27,7 @@
     containerPort: int = 2242
     image: Optional[str] = None
     container_name: Optional[str] = None
-<<<<<<< HEAD
-    deployment_id: Optional[str] = None  # Added to link container to deployment
-=======
->>>>>>> 15d4ed73
+    deployment_id: Optional[str] = None
 
 class DeploymentStatus(BaseModel):
     deployment_id: str
@@ -45,10 +38,7 @@
     updated_at: Optional[datetime] = None
     completed_at: Optional[datetime] = None
     error: Optional[str] = None
-<<<<<<< HEAD
-    host_port: Optional[int] = None  # Added to track the port used
-=======
->>>>>>> 15d4ed73
+    host_port: Optional[int] = None
     
 class DeploymentResponse(BaseModel):
     deployment_id: str
@@ -59,10 +49,7 @@
     endpoints: Optional[Dict[str, str]] = None
     created_at: str = Field(default_factory=lambda: datetime.now().isoformat())
     monitor_url: Optional[str] = None
-<<<<<<< HEAD
-    host_port: Optional[int] = None  # Added to return the port used
-=======
->>>>>>> 15d4ed73
+    host_port: Optional[int] = None
 
 class DeploymentListResponse(BaseModel):
     deployments: List[DeploymentResponse]
@@ -94,10 +81,7 @@
     updated_at: Optional[datetime] = None
     deployment_duration: Optional[float] = None
     metrics: Optional[DeploymentMetrics] = None
-<<<<<<< HEAD
     error: Optional[str] = None
     host_port: Optional[int] = None  # Added to display the port used    error: Optional[str] = None
-    host_port: Optional[int] = None  # Added to display the port used
-=======
-    error: Optional[str] = None
->>>>>>> 15d4ed73
+    host_port: Optional[int] = None
+    error: Optional[str] = None